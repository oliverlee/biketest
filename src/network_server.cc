--- conflicted
+++ resolved
@@ -5,25 +5,17 @@
 namespace network {
 namespace udp {
 
-<<<<<<< HEAD
 Server::Server(uint16_t server_port, uint16_t remote_port) :
     m_remote_endpoint(asio::ip::udp::v4(), remote_port),
     m_server_endpoint(asio::ip::udp::v4(), server_port),
     m_socket(m_io_service, m_server_endpoint),
-    m_service_thread(std::bind(&Server::run_service, this)) {
-        std::cout << "Starting UDP server, receiving on port " << server_port << "\n";
-        std::cout << "                  transmitting to port " << remote_port << "\n";
-=======
-Server::Server(uint16_t port) :
-    m_remote_endpoint(asio::ip::udp::v4(), port),
-    m_socket(m_io_service, m_remote_endpoint),
     m_service_thread(std::bind(&Server::run_service, this)),
     m_pending_receptions(0),
     m_pending_transmissions(0),
     m_receive_count(0),
     m_transmit_count(0) {
-        std::cout << "Starting UDP server on port " << port << "\n";
->>>>>>> 4a22ffbd
+        std::cout << "Starting UDP server, receiving on port " << server_port << "\n";
+        std::cout << "                  transmitting to port " << remote_port << "\n";
 }
 
 Server::~Server() {
@@ -50,11 +42,7 @@
 }
 
 void Server::handle_receive(const asio::error_code& error, size_t bytes_transferred) {
-<<<<<<< HEAD
     (void)bytes_transferred;
-    if (!error) {
-        //std::cout << "received " << bytes_transferred << " bytes\n";
-=======
     {
         std::lock_guard<std::mutex> lock(m_receive_mutex);
         ++m_pending_receptions;
@@ -67,7 +55,6 @@
             std::cout << *(reinterpret_cast<double*>(m_receive_buffer.data())+ i) << " ";
         }
         std::cout << "\n";
->>>>>>> 4a22ffbd
     } else {
         std::cerr << error.message() << "\n";
     }
@@ -95,7 +82,6 @@
     m_send_condition_variable.notify_all();
 }
 
-<<<<<<< HEAD
 //void Server::async_send(uint8_t* buffer, size_t length) {
 //    // TODO: ensure that buffer data is not changed if transmission queued
 //    m_socket.async_send_to(asio::buffer(buffer, length), m_remote_endpoint,
@@ -106,14 +92,11 @@
 //}
 
 void Server::async_send(asio::const_buffer buffer) {
-=======
-void Server::async_send(uint8_t* buffer, size_t length) {
     {
         std::lock_guard<std::mutex> lock(m_send_mutex);
         ++m_pending_transmissions;
     }
 
->>>>>>> 4a22ffbd
     // TODO: ensure that buffer data is not changed if transmission queued
     //size_t bytes_copied = asio::buffer_copy(asio::buffer(m_transmit_buffer), buffer);
     //m_socket.async_send_to(asio::buffer(m_transmit_buffer, bytes_copied),
