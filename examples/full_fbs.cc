#include <array>
#include <chrono>
#include <cmath>
#include <cstdio>
#include <iostream>
#include <random>

#include "bicycle.h"
#include "kalman.h"
#include "lqr.h"
#include "parameters.h"

#include "flatbuffers/flatbuffers.h"
#include "sample_log_generated.h"
#include "sample_util.h"


namespace {
    using bicycle_t = model::Bicycle;
    using kalman_t = observer::Kalman<bicycle_t>;
    using lqr_t = controller::Lqr<bicycle_t>;

    constexpr double fs = 200; // sample rate [Hz]
    constexpr double dt = 1.0/fs; // sample time [s]
    constexpr double v0 = 5.0; // forward speed [m/s]
    constexpr size_t N = 1000; // length of simulation in samples
    constexpr size_t n = 100; // length of horizon in samples

    constexpr double q0 = 100000; // roll angle cost weight
    constexpr double q1 = 0; // steer angle cost weight
    constexpr double q2 = q0/10; // roll rate cost weight
    constexpr double q3 = q1/10; // steer rate cost weight

    constexpr double rho = 0.1; // input cost weight scaling constant
    constexpr double r0 = 1; // roll torque cost weight
    constexpr double r1 = 1; // steer torque cost weight

    bicycle_t::state_t x; // roll angle, steer angle, roll rate, steer rate

    /* used for serializing/logging */
    flatbuffers::FlatBufferBuilder builder;
    flatbuffers::FlatBufferBuilder log_builder;
    flatbuffers::Offset<fbs::SampleBuffer> sample_locations[N];

    /* reference trajectory (roll angle and roll reference) */
    auto reference = [](double t) {
        const double f = 1; // 1 Hz sine wave
        const bicycle_t::state_t r((bicycle_t::state_t() <<
            3 * std::sin(constants::two_pi*f*t),
            0,
            3*constants::two_pi*f * std::cos(constants::two_pi*f*t),
            0).finished() * constants::as_radians);
        return r;
    };

    /* used for noise generation */
    std::random_device rd; // used only to seed rng
} // namespace


int main(int argc, char* argv[]) {
    (void)argc;
    (void)argv;

    std::mt19937 gen(rd());
    std::normal_distribution<> rn0(0, parameters::defaultvalue::kalman::R(0, 0));
    std::normal_distribution<> rn1(0, parameters::defaultvalue::kalman::R(1, 1));

    bicycle_t bicycle(parameters::benchmark::M, parameters::benchmark::C1,
            parameters::benchmark::K0, parameters::benchmark::K2, v0, dt);
    bicycle.set_C(parameters::defaultvalue::bicycle::C);
    x << 5, 5, 0, 0; // define x0 in degrees
    x *= constants::as_radians; // convert to radians

    kalman_t kalman(bicycle,
            parameters::defaultvalue::kalman::Q(dt),
            parameters::defaultvalue::kalman::R,
            bicycle_t::state_t::Zero(), // starts at zero state
            std::pow(x[0]/2, 2) * bicycle_t::state_matrix_t::Identity());

    lqr_t lqr(bicycle,
            (lqr_t::state_cost_t() <<
             q0,  0,  0,  0,
              0, q1,  0,  0,
              0,  0, q2,  0,
              0,  0,  0, q3).finished() * constants::as_radians,
            (lqr_t::input_cost_t() <<
             r0, 0,
              0, r1).finished() * rho,
            bicycle_t::state_t::Zero(),
            n);

    std::cout << "initial state: [" << x.transpose() << "]' rad" << std::endl;
    std::cout << "initial state estimate: [" << kalman.x().transpose() * constants::as_degrees << "]' deg" << std::endl;
    std::cout << "states are: [roll angle, steer angle, roll rate, steer rate]'" << std::endl << std::endl;

    std::cout << "simulating discrete time system at constant speed (" <<
        N << " steps at " << fs << " Hz)" << std::endl;
    std::cout << "with kalman filter and lqr controller..." << std::endl;

    /* flatbuffer objects must be serialized in depth first pre-order traversal
     * bicycle, kalman, and lqr objects must be serialized first
     */

    size_t current_sample = 0;
    auto bicycle_location = fbs::create_bicycle(builder, bicycle);
    auto kalman_location = fbs::create_kalman(builder, kalman);
    auto lqr_location = fbs::create_lqr(builder, lqr);
    auto fbs_state = fbs::state(x);
<<<<<<< HEAD
    //auto fbs_input = fbs::input(model::Bicycle::input_t::Zero());
    auto fbs_measurement = fbs::output(model::Bicycle::output_t::Zero());
    builder.Finish(fbs::CreateSample(builder, current_sample, 0,
                bicycle_location, kalman_location, 0,
=======
    auto fbs_input = fbs::input(bicycle_t::input_t::Zero());
    auto fbs_measurement = fbs::output(bicycle_t::output_t::Zero());
    builder.Finish(fbs::CreateSample(builder, current_sample,
                bicycle_location, kalman_location, lqr_location,
>>>>>>> 84719025
                &fbs_state, 0, 0, &fbs_measurement));

    auto data = log_builder.CreateVector(builder.GetBufferPointer(), builder.GetSize());
    sample_locations[current_sample++] = fbs::CreateSampleBuffer(log_builder, data);

    auto disc_start = std::chrono::system_clock::now();
    for (; current_sample < N; ++current_sample) {
        auto comp_start = std::chrono::high_resolution_clock::now();
        /* compute control law */
        auto u = lqr.control_calculate(kalman.x(), reference(dt*current_sample));

        /* system simulate */
        x = bicycle.x_next(x, u);

        /* measure output with noise */
        auto z = bicycle.y(x);
        z(0) += rn0(gen);
        z(1) += rn1(gen);

        /* observer time/measurement update */
        kalman.time_update(u);
        kalman.measurement_update(z);

        builder.Clear();

        kalman_location = fbs::create_kalman(builder, kalman,
                true, true, false, false, true); // x, P, Q, R, K
        lqr_location = fbs::create_lqr(builder, lqr,
                false, true, true, false, false, true); // n, r, P, Q, R, K

        /* skip output as we can get it from state */
        fbs_state = fbs::state(x);
        fbs_input = fbs::input(u);
        fbs_measurement = fbs::output(z);

<<<<<<< HEAD
        auto comp_stop = std::chrono::high_resolution_clock::now();
        auto comp_time = std::chrono::duration<double>(comp_stop - comp_start);
        builder.Finish(fbs::CreateSample(builder, current_sample, comp_time.count(),
                    0, kalman_location, 0, &fbs_state, 0, 0, &fbs_measurement));
=======
        builder.Finish(fbs::CreateSample(builder, current_sample,
                    0, kalman_location, lqr_location,
                    &fbs_state, &fbs_input, 0, &fbs_measurement));
>>>>>>> 84719025
        /* sample is serialized */

        //uint8_t* p = nullptr;
        //auto data = log_builder.CreateUninitializedVector<uint8_t>(builder.GetSize(), &p);
        //std::memcpy(p, builder.GetBufferPointer(), builder.GetSize());
        // Using CreateUninitializedVector occasionally causes the sample to be
        // written incorrectly.
        auto data = log_builder.CreateVector(builder.GetBufferPointer(), builder.GetSize());
        sample_locations[current_sample] = fbs::CreateSampleBuffer(log_builder, data);
    }

    auto disc_stop = std::chrono::system_clock::now();
    auto disc_time = disc_stop - disc_start;

    std::cout << "final state: " << x.transpose() << std::endl;
    std::cout << "final state estimate: " << kalman.x().transpose() << std::endl;
    std::cout << "simulation duration: " <<
        std::chrono::duration_cast<std::chrono::microseconds>(disc_time).count() <<
        " us" << std::endl;

    auto samples_vector = log_builder.CreateVector(sample_locations, N);
    auto log_location = fbs::CreateSampleLog(log_builder, samples_vector);
    log_builder.Finish(log_location, fbs::SampleLogIdentifier());

    {
        disc_start = std::chrono::system_clock::now();
        auto f = std::fopen("samples_full.bin", "wb");
        std::fwrite(log_builder.GetBufferPointer(), sizeof(char), log_builder.GetSize(), f);
        std::fclose(f);
        disc_stop = std::chrono::system_clock::now();
        disc_time = disc_stop - disc_start;
        std::cout << "write to file took: " <<
            std::chrono::duration_cast<std::chrono::microseconds>(disc_time).count() <<
            " us" << std::endl;
    }

    return EXIT_SUCCESS;
}<|MERGE_RESOLUTION|>--- conflicted
+++ resolved
@@ -107,17 +107,10 @@
     auto kalman_location = fbs::create_kalman(builder, kalman);
     auto lqr_location = fbs::create_lqr(builder, lqr);
     auto fbs_state = fbs::state(x);
-<<<<<<< HEAD
-    //auto fbs_input = fbs::input(model::Bicycle::input_t::Zero());
-    auto fbs_measurement = fbs::output(model::Bicycle::output_t::Zero());
-    builder.Finish(fbs::CreateSample(builder, current_sample, 0,
-                bicycle_location, kalman_location, 0,
-=======
     auto fbs_input = fbs::input(bicycle_t::input_t::Zero());
     auto fbs_measurement = fbs::output(bicycle_t::output_t::Zero());
-    builder.Finish(fbs::CreateSample(builder, current_sample,
+    builder.Finish(fbs::CreateSample(builder, current_sample, 0,
                 bicycle_location, kalman_location, lqr_location,
->>>>>>> 84719025
                 &fbs_state, 0, 0, &fbs_measurement));
 
     auto data = log_builder.CreateVector(builder.GetBufferPointer(), builder.GetSize());
@@ -153,16 +146,11 @@
         fbs_input = fbs::input(u);
         fbs_measurement = fbs::output(z);
 
-<<<<<<< HEAD
         auto comp_stop = std::chrono::high_resolution_clock::now();
         auto comp_time = std::chrono::duration<double>(comp_stop - comp_start);
         builder.Finish(fbs::CreateSample(builder, current_sample, comp_time.count(),
-                    0, kalman_location, 0, &fbs_state, 0, 0, &fbs_measurement));
-=======
-        builder.Finish(fbs::CreateSample(builder, current_sample,
                     0, kalman_location, lqr_location,
                     &fbs_state, &fbs_input, 0, &fbs_measurement));
->>>>>>> 84719025
         /* sample is serialized */
 
         //uint8_t* p = nullptr;
